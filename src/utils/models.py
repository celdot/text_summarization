import torch
import torch.nn as nn
import torch.nn.functional as F

SOS_token = 1 # Start-of-sentence token
EOS_token = 2 # End-of-sentence token
device = torch.device("cuda" if torch.cuda.is_available() else "cpu")

"""
LSTM with attention
"""
class EncoderRNN(nn.Module):
    def __init__(self, input_size, hidden_size, dropout_p=0.1):
        super(EncoderRNN, self).__init__()
        self.hidden_size = hidden_size

        self.embedding = nn.Embedding(input_size, hidden_size)
        self.gru = nn.GRU(hidden_size, hidden_size, batch_first=True, bidirectional=True)
        self.dropout = nn.Dropout(dropout_p)

    def forward(self, input):
        # Input is of size (B,seq_length)
        embedded = self.dropout(self.embedding(input)) # embedded: (B,seq_length, embedding_dim) => here embedding_dim = H
        output, hidden = self.gru(embedded)  # hidden: (2, B, H), output (B, seq_length, 2*H)

        # Combine the two directions
        hidden = hidden[0:hidden.size(0):2] + hidden[1:hidden.size(0):2]  # (1, B, H)

        return output, hidden


class DecoderRNN(nn.Module):
    def __init__(self, hidden_size, output_size):
        super(DecoderRNN, self).__init__()
        self.embedding = nn.Embedding(output_size, hidden_size)
        self.gru = nn.GRU(hidden_size, hidden_size, batch_first=True)
        self.out = nn.Linear(hidden_size, output_size)

    def forward(self, encoder_outputs, encoder_hidden, target_tensor=None):
        batch_size = encoder_outputs.size(0)
        decoder_input = torch.empty(batch_size, 1, dtype=torch.long, device=device).fill_(SOS_token)
        decoder_hidden = encoder_hidden
        decoder_outputs = []

        for i in range(max_length):
            decoder_output, decoder_hidden  = self.forward_step(decoder_input, decoder_hidden)
            decoder_outputs.append(decoder_output)

            if target_tensor is not None:
                # Teacher forcing: Feed the target as the next input
                decoder_input = target_tensor[:, i].unsqueeze(1) # Teacher forcing
            else:
                # Without teacher forcing: use its own predictions as the next input
                _, topi = decoder_output.topk(1)
                decoder_input = topi.squeeze(-1).detach()  # detach from history as input

        decoder_outputs = torch.cat(decoder_outputs, dim=1)
        decoder_outputs = F.log_softmax(decoder_outputs, dim=-1)
        return decoder_outputs, decoder_hidden, None # We return `None` for consistency in the training loop

    def forward_step(self, input, hidden):
        output = self.embedding(input)
        output = F.relu(output)
        output, hidden = self.gru(output, hidden)
        output = self.out(output)
        return output, hidden

class DotAttention(nn.Module):
    def __init__(self):
        super().__init__()

    def forward(self, encoder_hidden_states, decoder_hidden_state):
        # encoder_hidden_states: (B, T, H) # with T == S from perviously and == seq_length of encoder
        # decoder_hidden_state:  (B, H)

        # Compute attention scores
        attention_weights = torch.bmm(encoder_hidden_states, decoder_hidden_state.unsqueeze(2))  # (B, T, 1)
        attention_weights = F.softmax(attention_weights.squeeze(2), dim=1)  # (B, T)

        # Compute context vector
        context = torch.bmm(encoder_hidden_states.transpose(1, 2), attention_weights.unsqueeze(2)).squeeze(2)  # (B, H)

        # Concatenate context with decoder hidden state
        return torch.cat((context, decoder_hidden_state), dim=1), attention_weights

class AttnDecoderRNN(nn.Module):
    def __init__(self, hidden_size, output_size, max_length, dropout_p=0.1):
        super(AttnDecoderRNN, self).__init__()
        self.hidden_size = hidden_size
        self.max_length = max_length

        self.embedding = nn.Embedding(output_size, hidden_size)
        self.encoder_projection = nn.Linear(2 * hidden_size, hidden_size)
        self.attention = DotAttention()
        self.gru = nn.GRU(hidden_size, hidden_size, batch_first=True)
        self.out = nn.Linear(hidden_size * 2, output_size)
        self.dropout = nn.Dropout(dropout_p)

<<<<<<< HEAD
    def forward_step(self, input, hidden, encoder_outputs):
        # encoder_output: (B, seq_length, 2*H)
        embedded = self.dropout(self.embedding(input))  # (B, 1, H)
        decoder_hidden_state = hidden[-1]               # (B, H)
=======
    def forward(self, encoder_outputs, encoder_hidden, target_tensor=None):
        batch_size = encoder_outputs.size(0)
        seq_len = target_tensor.size(1) if target_tensor is not None else self.max_length
>>>>>>> 4d30a6e9

        decoder_input = torch.full((batch_size, 1), SOS_token, dtype=torch.long, device=device)
        decoder_hidden = encoder_hidden
        decoder_outputs = []
        attentions = []

        if target_tensor is not None:
            # Teacher forcing: embed all targets at once
            inputs = self.embedding(target_tensor)  # (B, T, H)
            inputs = self.dropout(inputs)

            outputs, hidden = self.gru(inputs, decoder_hidden)  # (B, T, H), (1, B, H)

            # Project encoder outputs
            projected_encoder_outputs = self.encoder_projection(encoder_outputs)  # (B, S, H)

            # Attention scores: batched dot product
            attn_scores = torch.bmm(projected_encoder_outputs, outputs.transpose(1, 2))  # (B, S, T)
            attn_weights = F.softmax(attn_scores, dim=1)  # (B, S, T)

            # Context: weighted sum
            context = torch.bmm(projected_encoder_outputs.transpose(1, 2), attn_weights)  # (B, H, T)
            context = context.transpose(1, 2)  # (B, T, H)

<<<<<<< HEAD
    def forward(self, encoder_outputs, encoder_hidden, target_tensor=None):
        batch_size = encoder_outputs.size(0)
        decoder_input = torch.full((batch_size, 1), SOS_token, dtype=torch.long, device=device) # (B,1)
        decoder_hidden = encoder_hidden # (1,B,H)
=======
            # Concatenate context and decoder output
            combined = torch.cat((context, outputs), dim=2)  # (B, T, 2H)
>>>>>>> 4d30a6e9

            output = self.out(combined)  # (B, T, V)
            output = F.log_softmax(output, dim=-1)

            return output, hidden, attn_weights.transpose(1, 2)  # (B, T, V), (1, B, H), (B, T, S)

        else:
            # Inference: step by step
            for _ in range(self.max_length):
                decoder_output, decoder_hidden, attn_weights = self.forward_step(
                    decoder_input, decoder_hidden, encoder_outputs
                )
                decoder_outputs.append(decoder_output)
                attentions.append(attn_weights)

                decoder_input = decoder_output.argmax(dim=-1)

            decoder_outputs = torch.cat(decoder_outputs, dim=1)
            decoder_outputs = F.log_softmax(decoder_outputs, dim=-1)
            attention_scores = torch.cat(attentions, dim=1)

            return decoder_outputs, decoder_hidden, attention_scores<|MERGE_RESOLUTION|>--- conflicted
+++ resolved
@@ -96,16 +96,9 @@
         self.out = nn.Linear(hidden_size * 2, output_size)
         self.dropout = nn.Dropout(dropout_p)
 
-<<<<<<< HEAD
-    def forward_step(self, input, hidden, encoder_outputs):
-        # encoder_output: (B, seq_length, 2*H)
-        embedded = self.dropout(self.embedding(input))  # (B, 1, H)
-        decoder_hidden_state = hidden[-1]               # (B, H)
-=======
     def forward(self, encoder_outputs, encoder_hidden, target_tensor=None):
         batch_size = encoder_outputs.size(0)
         seq_len = target_tensor.size(1) if target_tensor is not None else self.max_length
->>>>>>> 4d30a6e9
 
         decoder_input = torch.full((batch_size, 1), SOS_token, dtype=torch.long, device=device)
         decoder_hidden = encoder_hidden
@@ -130,15 +123,8 @@
             context = torch.bmm(projected_encoder_outputs.transpose(1, 2), attn_weights)  # (B, H, T)
             context = context.transpose(1, 2)  # (B, T, H)
 
-<<<<<<< HEAD
-    def forward(self, encoder_outputs, encoder_hidden, target_tensor=None):
-        batch_size = encoder_outputs.size(0)
-        decoder_input = torch.full((batch_size, 1), SOS_token, dtype=torch.long, device=device) # (B,1)
-        decoder_hidden = encoder_hidden # (1,B,H)
-=======
             # Concatenate context and decoder output
             combined = torch.cat((context, outputs), dim=2)  # (B, T, 2H)
->>>>>>> 4d30a6e9
 
             output = self.out(combined)  # (B, T, V)
             output = F.log_softmax(output, dim=-1)
